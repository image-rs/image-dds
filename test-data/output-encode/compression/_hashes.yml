--- conflicted
+++ resolved
@@ -1,371 +1,218 @@
 BC1_UNORM uni fast base.dds: >
     3bc194e67a7e930de53e095b4b54eefc21fafa985e2b82d5d93a996af4515070
 
-<<<<<<< HEAD
-BC1_UNORM normal base.dds: >
+BC1_UNORM uni norm base.dds: >
     7559c0f6a7a2b671b8af6b8d82d6d8bdd6d7d6969f62023cb325830789bb625a
 
-BC1_UNORM high base.dds: >
+BC1_UNORM uni high base.dds: >
     35df91d901df116fd966350fa1fa23c069a63daa59e83a070e402afb8e5777d2
-
-BC1_UNORM dither base.dds: >
-    7b3cd7384efc7e16ebb2d5b557aae746157da35cd05ba8620eb03cce3afe97d5
-
-BC1_UNORM perc base.dds: >
-    fc31ee0999c4ae5c1076a39bebdc7a35fefbe43baf5359c99293f48fff9f5417
-
-BC1_UNORM perc d base.dds: >
-    23dd1a2e6e1bf2fe15ce2a25a19499a51b9b4e4dace388a568b650776daa4fa0
-=======
-BC1_UNORM uni norm base.dds: >
-    d17658b7c255b92a6a250c774a0c70963a4d966e924d50a634a51d1feac07703
-
-BC1_UNORM uni high base.dds: >
-    87e4f424b587f3164b24262c393a806094161936199edcde8159aac6981f7dc6
 
 BC1_UNORM per fast base.dds: >
     88e2dc505a7e22d01a6f979e9b7713387311cf578237172c994a192ee8de5cf2
 
 BC1_UNORM per norm base.dds: >
-    d33035021a8b72d008d1fcd6a0daab09965183f8c3ca29ea2f21498eb97ef529
+    3f06b38f462b2b78b650cc5c3146f44d716a7a410d02f6264ebe6a2fa5317b42
 
 BC1_UNORM per high base.dds: >
-    afe96108d13b6b74a71f6b5a90bc3d2246c4f16e3e8b28aaeca2bd340c8b332a
+    fc31ee0999c4ae5c1076a39bebdc7a35fefbe43baf5359c99293f48fff9f5417
 
 BC1_UNORM dith uni base.dds: >
-    c9a82fe20a928511bf232e8e5625f20534c0a65a66c13ba42f680ea7a64b8675
+    5a955937b1da1bee49f499626f6a1a341d419cdd32d0fa32843db3fb777fe959
 
 BC1_UNORM dith per base.dds: >
-    cf693c5b2790ac62114f7e2818b0e446e5263b36cced1ed7774b34eb62678595
->>>>>>> b945098e
+    b9ecb9a89dfd7122c1e04d951ed3a6cb388366131049ff7c23991e0e348a489c
 
 BC1_UNORM uni fast color-twirl.dds: >
     28639ab8850610eab834f48810db3470603cdf0e7adb18eff06b926aa6f845fb
 
-<<<<<<< HEAD
-BC1_UNORM normal color-twirl.dds: >
+BC1_UNORM uni norm color-twirl.dds: >
     512caf79cbe828c5c5f18575d2675882af64283e97d519b2332a0ffabd7fbf77
 
-BC1_UNORM high color-twirl.dds: >
+BC1_UNORM uni high color-twirl.dds: >
     28212e2172773361d77ae384e7e73cd1e3781db1a23ad05a1a94dc4c7a34efc9
-
-BC1_UNORM dither color-twirl.dds: >
-    179a80bdec0d14e85d6eed13c8b94a7b40de288ad77fd5ffc0e26a7d6df32b40
-
-BC1_UNORM perc color-twirl.dds: >
-    c9d6df10f45dcc5bd2c29ef3546f31e1bb7a3755a27bcc7430b6b9310a9a4363
-
-BC1_UNORM perc d color-twirl.dds: >
-    a85d7c9f75e46fd3562398932e6373d75a4b1b5f0f6fa2e56f56321ef4c72ee2
-=======
-BC1_UNORM uni norm color-twirl.dds: >
-    45fb4995723b54ef36e67ab2c0b6d21fea8a39eee4d8d1d58b0652f55b8a37c5
-
-BC1_UNORM uni high color-twirl.dds: >
-    7038bb4280ac790c4fa1baaad37304b475199e92a471f80232d1020a4f3cf5e8
 
 BC1_UNORM per fast color-twirl.dds: >
     18cacbd2a6e5b9eadaab0ceb9682102dab50eb1418303f6edbc353e11478ce2e
 
 BC1_UNORM per norm color-twirl.dds: >
-    767552babbfa071352e825063b287a77f73ac14e0855ba979930b95885a06efd
+    ff195399fa5c25756443b4a3d94a0338b947dd7556c7a8466dc03b875a4896be
 
 BC1_UNORM per high color-twirl.dds: >
-    e420da281f89093fc89537b143757364ed08d7a604047d756805effcdcce8092
+    c9d6df10f45dcc5bd2c29ef3546f31e1bb7a3755a27bcc7430b6b9310a9a4363
 
 BC1_UNORM dith uni color-twirl.dds: >
-    0af63a390d07e9c7f88787522e4c427313a889e054006492a0afe080f46d9bbf
+    da124e27992bb951dab23d09b4036c57f426807b8225ba3e5b9c91c103f12fa6
 
 BC1_UNORM dith per color-twirl.dds: >
-    23aee1fb31cc4c4ac0ddc4ab3d5511761c152644ab1931be3ac10c0befa2d904
->>>>>>> b945098e
+    a85d7c9f75e46fd3562398932e6373d75a4b1b5f0f6fa2e56f56321ef4c72ee2
 
 BC1_UNORM uni fast bricks-d.dds: >
     407b1b63a944454ee57142fad0c5ea788337c63f5973385f00aedfd8aa316879
 
-<<<<<<< HEAD
-BC1_UNORM normal bricks-d.dds: >
+BC1_UNORM uni norm bricks-d.dds: >
     bfcba1c427ddf2385a88aae2f970aa767716ce2aa8b7bb7f608218dcd09c5224
 
-BC1_UNORM high bricks-d.dds: >
+BC1_UNORM uni high bricks-d.dds: >
     e7cbc0914df179bf826c0f9de2324af10767d6645977dbe175b95ee630489985
-
-BC1_UNORM dither bricks-d.dds: >
-    f4f54d5504003e401c4c413340e398f95c0233764c40149f04c4930508a7574d
-
-BC1_UNORM perc bricks-d.dds: >
-    6022975ca2c78f7e48b15c3d313747a0aa8e1aa5256cc7f6a4fd1e26501d2cf7
-
-BC1_UNORM perc d bricks-d.dds: >
-    7674f6e5e4d92dd0422cd4f306e757f20a754af510014b8e4467993f19410c6d
-=======
-BC1_UNORM uni norm bricks-d.dds: >
-    83dff70c971e5550723da9c40c98ee20a0f5ae80c2988487bdaef5adc9649d40
-
-BC1_UNORM uni high bricks-d.dds: >
-    c6eefdc44b9ca7409ec22b003579ca3eb96c1b4ec72a80cb695d85c416f0a7b2
 
 BC1_UNORM per fast bricks-d.dds: >
     eb8865f55adaf46529a761ff48fd72b064a84d3efce715f53da85862186763bb
 
 BC1_UNORM per norm bricks-d.dds: >
-    18936578a9a45ddc0e0c52291a53d21c098ea839abfd2e3535bd8e3e38684eef
+    6d408479d6ef8aab56916b6230b593aa45049a693b79b7ed00ca9e987dd0a74c
 
 BC1_UNORM per high bricks-d.dds: >
-    dcb9eda79633eeb9bc25e7c12204afa87f2f4dd1d593c7f7a5994a0355eafa07
+    6022975ca2c78f7e48b15c3d313747a0aa8e1aa5256cc7f6a4fd1e26501d2cf7
 
 BC1_UNORM dith uni bricks-d.dds: >
-    4afae8834c47c10d42282340e3060749003643ba513f01e7335ddb8791c4d76c
+    d5275adbb62e199b336dc41e83e0fe5ec43e5a129687587cc158700adb8b705d
 
 BC1_UNORM dith per bricks-d.dds: >
-    695556967dd11b920479883930a28cf93a41fcf40cdb1338947737da843d5cd9
->>>>>>> b945098e
+    7674f6e5e4d92dd0422cd4f306e757f20a754af510014b8e4467993f19410c6d
 
 BC1_UNORM uni fast bricks-n.dds: >
     cde741a07df62ad91f9930567ad2644cbf498d7b2c94462dae87cf02c4b139e2
 
-<<<<<<< HEAD
-BC1_UNORM normal bricks-n.dds: >
+BC1_UNORM uni norm bricks-n.dds: >
     63319e63491746180355ee21e2b7b90078d7689e63214c616098852fa718d435
 
-BC1_UNORM high bricks-n.dds: >
+BC1_UNORM uni high bricks-n.dds: >
     e6f6ce7d97007c2029ef6ac8306024ced40d175928eb5e1d78cdab17234dca29
-
-BC1_UNORM dither bricks-n.dds: >
-    da9e77f3ef53c9ff72be5eb5fb962f5bd3304e5a9a9ca6690d9acca37b6cbf13
-
-BC1_UNORM perc bricks-n.dds: >
-    6faa24e88539ca219342fb9d177b8eb5f72c8841c7e3da6acc59dd6323e54c4d
-
-BC1_UNORM perc d bricks-n.dds: >
-    3c382beab05cfea6e46edef52e453b13e8c66dbe77dc61c761bd61293965e27f
-=======
-BC1_UNORM uni norm bricks-n.dds: >
-    f5e6861308121916180625869e803ad80fdd6a75fd1a07523d245abccdef7152
-
-BC1_UNORM uni high bricks-n.dds: >
-    2be7961c7d77d2d8b5a2907a64a2fe6a841216a3dc49c1e022c0a8911aeab8b6
 
 BC1_UNORM per fast bricks-n.dds: >
     1adddf79e422f05b63e2972006395fd227a541a81ae622591275f03b3fc5bbe2
 
 BC1_UNORM per norm bricks-n.dds: >
-    70aa7903235dc4cadc9f109663717373a584d45e6333b41706d7d23d090c0635
+    68b421deb41e668cc8cb953575b45122c8530845fa74bb06bfdb69d940091901
 
 BC1_UNORM per high bricks-n.dds: >
-    38ddf81722f9b00594bd95c225930ad7d91a9e0ee2f1a2c3ec59e0f4c35bef20
+    6faa24e88539ca219342fb9d177b8eb5f72c8841c7e3da6acc59dd6323e54c4d
 
 BC1_UNORM dith uni bricks-n.dds: >
-    6203bea9c07c1c2b32dbe31767266bf58aab92caff0b40d60b73a4daab06c632
+    99387a5119495313d608cd92a000f5dbff6eaf1fe473c5d01eb014cf9b8d5d6d
 
 BC1_UNORM dith per bricks-n.dds: >
-    1f45fec6d3437ee8d4c57500e197d0f9f49afcb31ce99c94a002c6ba709dbb98
->>>>>>> b945098e
+    3c382beab05cfea6e46edef52e453b13e8c66dbe77dc61c761bd61293965e27f
 
 BC1_UNORM uni fast clovers-d.dds: >
     31709e578f4ebe14fc497e027ad3601684b749a4ff7761557737705156218a6b
 
-<<<<<<< HEAD
-BC1_UNORM normal clovers-d.dds: >
+BC1_UNORM uni norm clovers-d.dds: >
     156b6d22a9bbc6ccda9c3af97e495ceaaf4ae6bf48c0ec0dfdfee11a62c4723b
 
-BC1_UNORM high clovers-d.dds: >
+BC1_UNORM uni high clovers-d.dds: >
     139d0e4613be1d7ade36c86d65fb74cf5d37306e10594eec9fcf03465c872105
-
-BC1_UNORM dither clovers-d.dds: >
-    a052b5dd72fa67ddfd9ee454f74a04c7f26c71db5235be0432876c8fac84a381
-
-BC1_UNORM perc clovers-d.dds: >
-    6f6b0d96931a17ff9a68ba72baf5e4338fe5171dc6bae6ebe6f1860b238081de
-
-BC1_UNORM perc d clovers-d.dds: >
-    0f9dfc09b82436ab467b7b2728f45061719878f4b40bdf2d5f698775acd33e00
-=======
-BC1_UNORM uni norm clovers-d.dds: >
-    afd8e974c2070835ffdd668b11f5dba9930caa9348470b82679a114a0cac07f0
-
-BC1_UNORM uni high clovers-d.dds: >
-    8c294cb6ace3c132f48991fe493890420c9268e95ee8bb917f29a292c7028be6
 
 BC1_UNORM per fast clovers-d.dds: >
     85a797a93ee8055bd725382007be2d4d990de2c190ca570c20c61736891fabcb
 
 BC1_UNORM per norm clovers-d.dds: >
-    679fe6c2bb93bfc3a3646bcf997f750d55da4dd935432d7cf0eb350027698e6f
+    d77ed36eb69f30e49a95a7457b678254b0e525eb520209162fcff4156dcfcb37
 
 BC1_UNORM per high clovers-d.dds: >
-    ebd1c53becdbfca3eacb2c8091889e90a0c8eec891bdc51c72e8f77bcfa025fc
+    6f6b0d96931a17ff9a68ba72baf5e4338fe5171dc6bae6ebe6f1860b238081de
 
 BC1_UNORM dith uni clovers-d.dds: >
-    36795b510807b103c2949b1a3e3c1d5bf68295e66c3f8eb18d89d1eb02261d56
+    69a9fc1c34e0dbad93ce3d3ed194e3d75137966b50c68034f8b1b3e905f175cf
 
 BC1_UNORM dith per clovers-d.dds: >
-    fc454155851270165f02d8338c47226b2238c992b2cf0cd59eb1d314a8804f07
->>>>>>> b945098e
+    0f9dfc09b82436ab467b7b2728f45061719878f4b40bdf2d5f698775acd33e00
 
 BC1_UNORM uni fast clovers-r.dds: >
     797e217227149e775d8ee5d55778e7c38111bab9c38ef2a594392982ced3ee72
 
-<<<<<<< HEAD
-BC1_UNORM normal clovers-r.dds: >
+BC1_UNORM uni norm clovers-r.dds: >
     4837129c68d2aff1f22086a22a5e47d0ace6d05b3c71081550dc2300d586f24c
 
-BC1_UNORM high clovers-r.dds: >
+BC1_UNORM uni high clovers-r.dds: >
     742c6037038bf22b49ddf55deb86d8ba70ab1dd97af4fd1ac0beb87229e23579
-
-BC1_UNORM dither clovers-r.dds: >
-    f6c186626c1cd90fd26ad2d1eeb75ff50da4dbf8dac11419e4eeb239adff4711
-
-BC1_UNORM perc clovers-r.dds: >
-    82480d6ab93417bbde0bf003da4db4ef287921b8893e4792fb7a3af45d181932
-
-BC1_UNORM perc d clovers-r.dds: >
-    426d38179764a98041a7ff0e8d196f75ea1e5111d53f8c2a05bb09c5378c7a7a
-=======
-BC1_UNORM uni norm clovers-r.dds: >
-    db7bffd274a66a53fd62217c8f6e6cebddae3bcaeb6139a9e6813b3d52030970
-
-BC1_UNORM uni high clovers-r.dds: >
-    359ab91595255264a437da2b13f0df28f9c16e535a150d6612291e04221c4483
 
 BC1_UNORM per fast clovers-r.dds: >
     9996fa3646c5370fd126625d7fc9a44725a1c70ad539e7649a81fbd0a8663199
 
 BC1_UNORM per norm clovers-r.dds: >
-    55570ab8ae23cd2eae1036c7c4b6e726a397d0f92b778e4f6a97c2a747961fcb
+    68a738ef393738cb5bf63f51d46d77b476a0e67a2be2b9e1969c1b9fcd5934d6
 
 BC1_UNORM per high clovers-r.dds: >
-    6179b8b9dd592432b56c8feae3438f1839767d1a5acbffc544257cc259d0cf7f
+    82480d6ab93417bbde0bf003da4db4ef287921b8893e4792fb7a3af45d181932
 
 BC1_UNORM dith uni clovers-r.dds: >
-    39d6b6786edfefd7fdacd34c654d48abcac73c3c100c40c92db218cbc6bd7cfe
+    22ee702b6366c19b2d4ae473d6ed53833ada69dd461261d40b919359daa1dfd9
 
 BC1_UNORM dith per clovers-r.dds: >
-    779567e7af628c296086112fffcf74fbe928f040f0384fee5049b4c00ba21ee4
->>>>>>> b945098e
+    426d38179764a98041a7ff0e8d196f75ea1e5111d53f8c2a05bb09c5378c7a7a
 
 BC1_UNORM uni fast stone-d.dds: >
     3b0fa35baf5608d317dc97e5aedf4bf5152afa951068d66fb14727f5e85778ae
 
-<<<<<<< HEAD
-BC1_UNORM normal stone-d.dds: >
+BC1_UNORM uni norm stone-d.dds: >
     4eb69395585d4710ffead2082d883fdb5d3b9986bdbcab0f4aa3c220030aca31
 
-BC1_UNORM high stone-d.dds: >
+BC1_UNORM uni high stone-d.dds: >
     d765cbdbc347c71a73ff588ac0c3a6ac5385cd4a71c03946a8f61878b1dc5e35
-
-BC1_UNORM dither stone-d.dds: >
-    1a1813c2b30a38a3d4959f15e26e2b2d3f270401f7b9d74774fe1e2471a11cc1
-
-BC1_UNORM perc stone-d.dds: >
-    29d73af5857af5ed16a44a09e2f1a8f4c5ac902e98f9d9ae953fe227377645b7
-
-BC1_UNORM perc d stone-d.dds: >
-    5d9e9c21a8e2d9decbabc7b5b6ec0880fbd1eb38604f993b37be129d159419a6
-=======
-BC1_UNORM uni norm stone-d.dds: >
-    c573928cf956bb2fbc644e9481e5371c9dc5dea2044cf14e0f19a16f69d7b748
-
-BC1_UNORM uni high stone-d.dds: >
-    41d4c25d989d6aea23820ef58e54a1aedea79a530519634b0c457b34b2110e41
 
 BC1_UNORM per fast stone-d.dds: >
     5c9056436fa956f4dbc40b0c19f7079de6cdc9b67e878d78f2d674df57219623
 
 BC1_UNORM per norm stone-d.dds: >
-    5d43b2bfa2d359ebef8f246dce13533786e9bd4bd849d2ad84ec335372f1c144
+    e9781de456d89c167bc2ca1c71f043cef780fb37503cd30a0b50da30702af4e9
 
 BC1_UNORM per high stone-d.dds: >
-    0e2707438d9157b4061a10efdbb5666120741bc0c6b02ad22ff6db243aad7871
+    29d73af5857af5ed16a44a09e2f1a8f4c5ac902e98f9d9ae953fe227377645b7
 
 BC1_UNORM dith uni stone-d.dds: >
-    22c1b0a10e08c6c1bc746ef4103303ef5fe8daae7ddd6a9f79603218e4c78dc3
+    526598849b046d93ef1c330f937acd8fcd94f3711de80183100cc04c805f477d
 
 BC1_UNORM dith per stone-d.dds: >
-    6353617123ce724c7079b129fc0d0d2820f67c7f7e78d95a688dbba2cd64529d
->>>>>>> b945098e
+    5d9e9c21a8e2d9decbabc7b5b6ec0880fbd1eb38604f993b37be129d159419a6
 
 BC1_UNORM uni fast grass.dds: >
     c24d7b91247e7cc3dd1fd913827a20e16dedbff46bcc5dbb506ffd9e7dc38c61
 
-<<<<<<< HEAD
-BC1_UNORM normal grass.dds: >
+BC1_UNORM uni norm grass.dds: >
     c59b63b190c674b2ffe49dd8bcc125d2be11b17612946ca42baa62a73b515874
 
-BC1_UNORM high grass.dds: >
+BC1_UNORM uni high grass.dds: >
     5a5c4b54e3aa9727131c5dac1d2b16cb2663f8c1489f5a66e7a39fdc0e852b96
-
-BC1_UNORM dither grass.dds: >
-    8cde4aa5a2bdb6c8b758e68854c1bf2c030731aeefb85070c62001ddca103b03
-
-BC1_UNORM perc grass.dds: >
-    ad74c1fda0789e756b518f01e845677d0032cef6a4f9063b4ba274701f88d275
-
-BC1_UNORM perc d grass.dds: >
-    c97b0e2dbdb699d9379d49f3ae1fb909f4e8fcc9aecec089757a95a6d2fabf4f
-=======
-BC1_UNORM uni norm grass.dds: >
-    dce84bf78aa73b79fd2f141f946f72d20f5a49a2441ea85f4eea95a0a328e8c9
-
-BC1_UNORM uni high grass.dds: >
-    a673b98e5c3dd2f6beba644ecd73d4532cf42fd69abdd1904ac6b78e3336c054
 
 BC1_UNORM per fast grass.dds: >
     6e22d1b174d083d1f4e18d581abf456b7654cb22f0dc095d163c2f0d33936bee
 
 BC1_UNORM per norm grass.dds: >
-    e12eb18777a3e451c9c6776ab14b47be2c01f685bc14978f08daee84a895f613
+    afd3f56785e613230e4b37bd08b7107edfe30cac084c52e26e38e58975e1d4b6
 
 BC1_UNORM per high grass.dds: >
-    75dfed97264a19f8860c7089d7723aa042c48757b6589d31587bca1a7d26137c
+    ad74c1fda0789e756b518f01e845677d0032cef6a4f9063b4ba274701f88d275
 
 BC1_UNORM dith uni grass.dds: >
-    b7c35c4c6b0ac8208c329a560ff40787510a31889bf95636ec80edf80f600515
->>>>>>> b945098e
+    503636183ec10b8bd2339c3468c4433007aae7115d6e77db3b1edddfaec0a21e
 
 BC1_UNORM dith per grass.dds: >
-    023ca5ac5c34ce2db8a9f3fde70be236178bf9eec0956bf7c1fb5f8625a96eb3
+    21f5d4943916ca90058ffbddc48e50363901dfc5399fdb898b731eec775c9f97
 
 BC1_UNORM uni fast leaves.dds: >
     cbe0da225eb6fdf655997b616cce5e642eb44b7da4461c4e441b095a6a298c98
 
-<<<<<<< HEAD
-BC1_UNORM normal leaves.dds: >
+BC1_UNORM uni norm leaves.dds: >
     10ade23db4b0afb5d21d12636877dfbc41080b91ea41562c63a2737f588f2ef0
 
-BC1_UNORM high leaves.dds: >
+BC1_UNORM uni high leaves.dds: >
     106ebf0064c6519cef29bad71f6acdc1aa7fabfb1ab35a3cc18ff5eb392db7b3
-
-BC1_UNORM dither leaves.dds: >
-    ea0e12e7eaa5f1a897c64688a7ed745724f4c23a143fae323917f25a4fe68bf7
-
-BC1_UNORM perc leaves.dds: >
-    354911e420860ab680dd718d91c40cc7448e8249b14c56a0a75e9102e131e38c
-
-BC1_UNORM perc d leaves.dds: >
-    1a7ff615e3a544b9472426567b1222c4455f9974c47a27b594c9f23200bed0fb
-=======
-BC1_UNORM uni norm leaves.dds: >
-    ae5747750969a6243f227c42f1178a2f316531fb77f326ed803e9ff3ac6fa831
-
-BC1_UNORM uni high leaves.dds: >
-    7aee3b463b629a0822ce38f967e77134d537db588b14a1fb414bbcaa52fbd974
 
 BC1_UNORM per fast leaves.dds: >
     471cb1d06caf30dbf2451f2980973b27f4b9ca56bcbe795eb34fa3308686d8d6
 
 BC1_UNORM per norm leaves.dds: >
-    4656e7b30d05aca323bb42b5f567474bc3291ed4efa276bef708dfaf2fbed2ae
+    f7d64a190fc03cb1da50f142a49401e5db9f51ea1d3af1258f83d30f466d53f2
 
 BC1_UNORM per high leaves.dds: >
-    1d5d5b45f88a1843d0988466984435f48997e25b99c29dd1a45dab7469ee128d
+    354911e420860ab680dd718d91c40cc7448e8249b14c56a0a75e9102e131e38c
 
 BC1_UNORM dith uni leaves.dds: >
-    d731f5e82e52feaa201f42f8995d1c2e36f335865c66fa31df868a6fab11fc01
+    560d33f93e80130ee04ceb6568df5521b7f5190155b93f458d806648586ffe36
 
 BC1_UNORM dith per leaves.dds: >
-    6eb83bf9193c23dea2bea8782bcef06642278fd74a92e4a84115eb7c468f5ae1
->>>>>>> b945098e
+    bba107faef33c7af707bf3c5f6099e4a573f276269eb7c2cf4b381d2c8ff2447
 
 BC1_UNORM uni fast random color.dds: >
     d722829f4dbe4fe240cc67d0ed780c18e5475b64fc4f45ba17229cdadbb93d7c
