--- conflicted
+++ resolved
@@ -136,17 +136,13 @@
 ) -> Result<(), EncodingError> {
     use rayon::iter::{IntoParallelIterator, ParallelIterator};
 
-    use crate::{ParallelProgress, PixelInfo, Report, SplitSurface};
+    use crate::{ParallelProgress, PixelInfo, Report, SplitView};
 
     let mut options = options.clone();
     // don't cause an infinite loop
     options.parallel = false;
 
-<<<<<<< HEAD
-    let split = crate::SplitView::new(image, format, &options);
-=======
-    let split = SplitSurface::new(image, format, &options);
->>>>>>> 71402965
+    let split = SplitView::new(image, format, &options);
 
     // optimization for single fragment
     if let Some(single) = split.single() {
@@ -159,20 +155,12 @@
     // reporters. They will do nothing.
     let parallel_progress = ParallelProgress::new(&mut progress, image.height() as u64 + 1);
 
-<<<<<<< HEAD
-    let pixel_info = crate::PixelInfo::from(format);
+    let pixel_info = PixelInfo::from(format);
     let result: Result<Vec<Vec<u8>>, EncodingError> = (0..split.len())
         .into_par_iter()
         .map(|fragment_index| -> Result<Vec<u8>, EncodingError> {
             let fragment = split.get(fragment_index).expect("invalid fragment index");
 
-=======
-    let pixel_info = PixelInfo::from(format);
-    let result: Result<Vec<Vec<u8>>, EncodingError> = split
-        .fragments()
-        .par_iter()
-        .map(|fragment| -> Result<Vec<u8>, EncodingError> {
->>>>>>> 71402965
             // allocate exactly the right amount of memory
             let bytes: usize = pixel_info
                 .surface_bytes(fragment.size)
