//! An internal module with helper methods for reading bytes from a reader, and
//! writing decoded pixels to the output buffer.

use std::io::Read;
use std::mem::size_of;

use crate::util::round_down_to_multiple;
use crate::{cast, util::div_ceil, DecodingError, Offset, Size};
use crate::{convert_channels_for, util, Channels, ColorFormat, ImageViewMut};

use super::{DecodeContext, ReadSeek};

#[derive(Debug, Clone, Copy)]
pub(crate) struct PixelSize {
    /// The size of an encoded pixel in bytes.
    pub encoded_size: u8,
    /// The size of a decoded pixel in bytes.
    pub decoded_size: u8,
}

/// A function that processes a row of pixels.
///
/// The first argument is a byte slice of encoded pixels. The slice is
/// guaranteed to have a length that is a multiple of `size_of::<InPixel>()`.
///
/// The second argument is a byte slice of decoded pixels. The slice is
/// guaranteed to have a length that is a multiple of `size_of::<OutputPixel>()`.
///
/// Both slices are guaranteed to have the same number of pixels.
pub(crate) type ProcessPixelsFn = fn(&[u8], &mut [u8]);

/// A helper function for implementing [`ProcessPixelsFn`]s.
#[inline]
pub(crate) fn process_pixels_helper<InPixel: cast::FromLeBytes, OutPixel: cast::IntoNeBytes>(
    encoded: &[u8],
    decoded: &mut [u8],
    f: impl Fn(InPixel) -> OutPixel,
) {
    // group bytes into chunks
    let encoded: &[InPixel::Bytes] = cast::from_bytes(encoded).expect("Invalid input buffer");
    let decoded: &mut [OutPixel::Bytes] =
        cast::from_bytes_mut(decoded).expect("Invalid output buffer");

    for (encoded, decoded) in encoded.iter().zip(decoded.iter_mut()) {
        let input: InPixel = cast::FromLeBytes::from_le_bytes(*encoded);
        *decoded = cast::IntoNeBytes::into_ne_bytes(f(input));
    }
}
#[inline]
pub(crate) fn process_pixels_helper_unroll<const UNROLL: usize, InPixel, OutPixel, F>(
    encoded: &[u8],
    decoded: &mut [u8],
    f: F,
) where
    InPixel: cast::FromLeBytes,
    OutPixel: cast::IntoNeBytes,
    [InPixel; UNROLL]: cast::FromLeBytes,
    [OutPixel; UNROLL]: cast::IntoNeBytes,
    F: Copy + Fn(InPixel) -> OutPixel,
{
    let pixels = encoded.len() / size_of::<InPixel>();
    let rolled_chunks = pixels / UNROLL;

    let encoded_chunks_bytes = rolled_chunks * size_of::<[InPixel; UNROLL]>();
    let decoded_chunks_bytes = rolled_chunks * size_of::<[OutPixel; UNROLL]>();

    // process unrolled chunks
    process_pixels_helper(
        &encoded[..encoded_chunks_bytes],
        &mut decoded[..decoded_chunks_bytes],
        move |input: [InPixel; UNROLL]| input.map(f),
    );

    // process the rest
    let encoded: &[InPixel::Bytes] =
        cast::from_bytes(&encoded[encoded_chunks_bytes..]).expect("Invalid input buffer");
    let decoded: &mut [OutPixel::Bytes] =
        cast::from_bytes_mut(&mut decoded[decoded_chunks_bytes..]).expect("Invalid output buffer");
    debug_assert!(encoded.len() == decoded.len());

    for (encoded, decoded) in encoded.iter().zip(decoded.iter_mut()) {
        let input: InPixel = cast::FromLeBytes::from_le_bytes(*encoded);
        *decoded = cast::IntoNeBytes::into_ne_bytes(f(input));
    }
}

/// Helper method for decoding UNCOMPRESSED formats.
pub(crate) fn for_each_pixel_untyped(
    r: &mut dyn Read,
    image: &mut ImageViewMut,
    mut context: DecodeContext,
    native_color: ColorFormat,
    pixel_size: PixelSize,
    process_pixels: ProcessPixelsFn,
) -> Result<(), DecodingError> {
    debug_assert_eq!(image.color().precision, native_color.precision);
    debug_assert_eq!(native_color.bytes_per_pixel(), pixel_size.decoded_size);

    let size_of_in = pixel_size.encoded_size as usize;

    let mut line_buffer = UntypedLineBuffer::new(
        image.width() as usize * size_of_in,
        image.height() as usize,
        &mut context,
    )?;
    let mut conversion_buffer = ChannelConversionBuffer::new(native_color, image.color().channels);
    for buf in image.rows_mut() {
        let line = line_buffer
            .next_line(r)?
            .expect("height of image and line buffer must match");
        debug_assert!(line.len() % size_of_in == 0);

        conversion_buffer.process_pixels(line, buf, process_pixels);
    }
    Ok(())
}

/// Helper method for decoding UNCOMPRESSED formats.
///
/// `process_pixels` has the same semantics as in `for_each_pixel_untyped`.
pub(crate) fn for_each_pixel_rect_untyped(
    r: &mut dyn ReadSeek,
    image: &mut ImageViewMut,
    offset: Offset,
    mut context: DecodeContext,
    native_color: ColorFormat,
    pixel_size: PixelSize,
    process_pixels: ProcessPixelsFn,
) -> Result<(), DecodingError> {
    debug_assert_eq!(image.color.precision, native_color.precision);
    debug_assert_eq!(native_color.bytes_per_pixel(), pixel_size.decoded_size);

    let size_of_in = pixel_size.encoded_size as usize;

    let surface_size = context.surface_size;
    let image_width = image.width() as usize;
    let image_height = image.height() as usize;

    // assert that no overflow will occur for byte positions in the encoded image/reader
    assert!(surface_size
        .pixels()
        .checked_mul(size_of_in as u64)
        .map(|bytes| bytes <= i64::MAX as u64)
        .unwrap_or(false));

    let encoded_bytes_per_row = surface_size.width as u64 * size_of_in as u64;
    let encoded_bytes_before_rect = offset.x as u64 * size_of_in as u64;
    let encoded_bytes_after_rect =
        (surface_size.width - offset.x - image_width as u32) as u64 * size_of_in as u64;

    let image_bytes_per_pixel = image.color().bytes_per_pixel() as usize;

    // jump to the first pixel
    util::io_skip_exact(
        r,
        encoded_bytes_per_row * offset.y as u64 + encoded_bytes_before_rect,
    )?;

    let mut row: Box<[u8]> = context.alloc(image_width * size_of_in)?;
    let mut conversion_buffer = ChannelConversionBuffer::new(native_color, image.color().channels);
    for y in 0..image_height {
        if y > 0 {
            // jump to the first pixel in the next row
            // (this has already been done for the first row; see above)
            util::io_skip_exact(r, encoded_bytes_before_rect + encoded_bytes_after_rect)?;
        }

        // read next line
        r.read_exact(&mut row)?;

        let buf = image.get_row(y);
        debug_assert_eq!(row.len() / size_of_in, buf.len() / image_bytes_per_pixel);

        conversion_buffer.process_pixels(&row, buf, process_pixels);
    }

    // jump to the end of the surface to put the reader into a known position
    util::io_skip_exact(
        r,
        encoded_bytes_after_rect
            + (surface_size.height - offset.y - image_height as u32) as u64 * encoded_bytes_per_row,
    )?;

    Ok(())
}

/// A function that processes a row of blocks.
///
/// Arguments:
///
/// `encoded_blocks` is a byte slice of blocks. The slice is
/// guaranteed to have a length that is a multiple of `BYTES_PER_BLOCK`.
///
/// `decoded` is a byte slice of decoded pixels.
///
/// `row_pitch` is the number of bytes between the start of two consecutive rows
/// in `decoded`.
pub(crate) type ProcessBlocksFn =
    fn(encoded_blocks: &[u8], decoded: &mut [u8], row_pitch: usize, range: PixelRange);
#[derive(Debug, Clone)]
pub(crate) struct PixelRange {
    /// The number of pixels in a row. This might *not* be a multiple of `BLOCK_SIZE_X`
    pub width: u32,
    /// The number of pixels in the first block that should be skipped.
    ///
    /// This is at most `BLOCK_SIZE_X - 1`.
    pub width_offset: u8,
    /// A non-empty range of the rows to decode. `rows.end` is at most `BLOCK_SIZE_Y`.
    pub rows: core::ops::Range<u8>,
}

/// A helper function for implementing [`ProcessBlocksFn`]s.
#[inline]
pub(crate) fn process_2x1_blocks_helper<
    const BYTES_PER_BLOCK: usize,
    OutPixel: cast::IntoNeBytes,
>(
    encoded_blocks: &[u8],
    decoded: &mut [u8],
    range: PixelRange,
    process_block: impl Fn([u8; BYTES_PER_BLOCK]) -> [OutPixel; 2],
) {
    // group bytes into chunks
    let mut encoded_blocks: &[[u8; BYTES_PER_BLOCK]] =
        cast::from_bytes(encoded_blocks).expect("Invalid block buffer");

    let mut width = range.width as usize;
    let mut decoded: &mut [OutPixel::Bytes] =
        cast::from_bytes_mut(&mut decoded[..width * size_of::<OutPixel>()])
            .expect("Invalid output buffer");
    debug_assert!(decoded.len() == width);

    let width_offset = range.width_offset;
    if width_offset == 1 {
        // skip the first pixel in the first block
        debug_assert!(width > 0);

        let [_, p1] = process_block(encoded_blocks[0]);
        decoded[0] = cast::IntoNeBytes::into_ne_bytes(p1);

        // adjust the width and blocks
        width -= 1;
        encoded_blocks = &encoded_blocks[1..];
        decoded = &mut decoded[1..];
    }

    let width_half = width / 2;

    // do full pairs first
    let decoded_pairs: &mut [[OutPixel::Bytes; 2]] =
        cast::as_array_chunks_mut(&mut decoded[..(width_half * 2)]).unwrap();
    for (encoded, decoded) in encoded_blocks.iter().zip(decoded_pairs.iter_mut()) {
        let [p0, p1] = process_block(*encoded);
        decoded[0] = cast::IntoNeBytes::into_ne_bytes(p0);
        decoded[1] = cast::IntoNeBytes::into_ne_bytes(p1);
    }

    // last lone pixel (if any)
    if width % 2 == 1 {
        let encoded = encoded_blocks.last().unwrap();
        let [p0, _] = process_block(*encoded);
        decoded[width - 1] = cast::IntoNeBytes::into_ne_bytes(p0);
    }
}

/// A helper function for implementing [`ProcessBlocksFn`]s.
#[inline]
pub(crate) fn process_8x1_blocks_helper<
    OutPixel: cast::IntoNeBytes + Copy,
    F: Fn(u8) -> [OutPixel; 8],
>(
    encoded_blocks: &[u8],
    decoded: &mut [u8],
    stride: usize,
    range: PixelRange,
    process_block: F,
) {
    general_process_blocks::<8, 1, 8, 1, OutPixel>(
        encoded_blocks,
        decoded,
        stride,
        range,
        |block| process_block(block[0]),
    );
}
/// A helper function for implementing [`ProcessBlocksFn`]s.
#[inline]
pub(crate) fn process_4x4_blocks_helper<
    const BYTES_PER_BLOCK: usize,
    OutPixel: cast::IntoNeBytes + cast::Castable + Copy,
>(
    mut encoded_blocks: &[u8],
    mut decoded: &mut [u8],
    stride: usize,
    mut range: PixelRange,
    process_block: impl Copy + Fn([u8; BYTES_PER_BLOCK]) -> [OutPixel; 16],
) {
    debug_assert!(range.rows.len() <= 4);
    debug_assert!(encoded_blocks.len() % BYTES_PER_BLOCK == 0);
    debug_assert_eq!(
        encoded_blocks.len() / BYTES_PER_BLOCK,
        div_ceil(range.width_offset as u32 + range.width, 4) as usize
    );
    debug_assert!(
        decoded.len()
            >= stride * (range.rows.len() - 1) + range.width as usize * size_of::<OutPixel>(),
        "decoded.len() = {}, stride = {}, range = {:?}",
        decoded.len(),
        stride,
        range
    );

    if range.width_offset != 0 {
        // handle offset separately
        let skip = handle_width_offset::<4, 4, 16, BYTES_PER_BLOCK, OutPixel, _>(
            &mut encoded_blocks,
            decoded,
            stride,
            &mut range,
            process_block,
        );
        decoded = &mut decoded[skip..];
    }

    // optimized code path for 4x4 blocks
    if range.rows.len() == 4 && stride % size_of::<OutPixel>() == 0 {
        if let Some(decoded) = cast::from_bytes_mut::<OutPixel>(decoded) {
            let encoded_blocks: &[[u8; BYTES_PER_BLOCK]] =
                cast::from_bytes(encoded_blocks).expect("Invalid block buffer");

            let stride = stride / size_of::<OutPixel>();
            let full_blocks = range.width as usize / 4;

            for (block_index, block) in encoded_blocks[..full_blocks].iter().enumerate() {
                let pixel_index = block_index * 4;

                let block = process_block(*block);

                for y in 0..4 {
                    let row_start = stride * y + pixel_index;
                    let row = &mut decoded[row_start..row_start + 4];
                    for x in 0..4 {
                        row[x] = block[y * 4 + x];
                    }
                }
            }

            if range.width % 4 != 0 {
                let block = encoded_blocks[full_blocks];
                let pixel_index = full_blocks * 4;
                let block_w = range.width as usize - pixel_index;

                let block = process_block(block);

                for y in 0..4 {
                    let row_start = stride * y + pixel_index;
                    let row = &mut decoded[row_start..row_start + block_w];
                    for x in 0..block_w {
                        row[x] = block[y * 4 + x];
                    }
                }
            }

            return;
        }
    }

    // General implementation. Slower.
    general_process_blocks::<4, 4, 16, BYTES_PER_BLOCK, OutPixel>(
        encoded_blocks,
        decoded,
        stride,
        range,
        process_block,
    );
}
/// Handles `range.width_offset` and returns how many bytes in `decoded` need to
/// be skipped after this method.
///
/// After this method returns, `range.width_offset` is guaranteed to be 0.
fn handle_width_offset<
    const BLOCK_SIZE_X: usize,
    const BLOCK_SIZE_Y: usize,
    const BLOCK_PIXELS: usize,
    const BYTES_PER_BLOCK: usize,
    OutPixel: cast::IntoNeBytes + Copy,
    F: Fn([u8; BYTES_PER_BLOCK]) -> [OutPixel; BLOCK_PIXELS],
>(
    encoded_blocks: &mut &[u8],
    decoded: &mut [u8],
    stride: usize,
    range: &mut PixelRange,
    process_block: F,
) -> usize {
    let offset = range.width_offset as u32;
    debug_assert!(offset < BLOCK_SIZE_X as u32);
    let pixel_w = u32::min(BLOCK_SIZE_X as u32 - offset, range.width);
    if pixel_w == 0 {
        return 0;
    }

    general_process_blocks::<BLOCK_SIZE_X, BLOCK_SIZE_Y, BLOCK_PIXELS, BYTES_PER_BLOCK, OutPixel>(
        &encoded_blocks[..BYTES_PER_BLOCK],
        decoded,
        stride,
        PixelRange {
            width: pixel_w,
            width_offset: range.width_offset,
            rows: range.rows.clone(),
        },
        process_block,
    );

    // adjust range
    range.width -= pixel_w;
    range.width_offset = 0;
    // skip first block that has now been processed
    *encoded_blocks = &encoded_blocks[BYTES_PER_BLOCK..];
    // skip first offset pixels
    pixel_w as usize * size_of::<OutPixel>()
}
/// A helper function for implementing [`ProcessBlocksFn`]s.
///
/// This is a *general* implementation. It will work with any block size, but
/// it's a lot slower than the specialized versions. Don't use this directly.
/// Instead, use it as the starting point for a specialized implementation.
pub(crate) fn general_process_blocks<
    const BLOCK_SIZE_X: usize,
    const BLOCK_SIZE_Y: usize,
    const BLOCK_PIXELS: usize,
    const BYTES_PER_BLOCK: usize,
    OutPixel: cast::IntoNeBytes + Copy,
>(
    encoded_blocks: &[u8],
    decoded: &mut [u8],
    stride: usize,
    range: PixelRange,
    process_block: impl Fn([u8; BYTES_PER_BLOCK]) -> [OutPixel; BLOCK_PIXELS],
) {
    debug_assert_eq!(BLOCK_SIZE_X * BLOCK_SIZE_Y, BLOCK_PIXELS);
    debug_assert!((range.width_offset as usize) < BLOCK_SIZE_X);

    // group bytes into chunks
    let encoded_blocks: &[[u8; BYTES_PER_BLOCK]] =
        cast::from_bytes(encoded_blocks).expect("Invalid block buffer");

    let mut pixel_x = 0;
    for (block_index, block) in encoded_blocks.iter().enumerate() {
        let pixel_offset_x = if block_index == 0 {
            range.width_offset as usize
        } else {
            0
        };
        let block_w = (BLOCK_SIZE_X - pixel_offset_x)
            .min(range.width as usize)
            .min(range.width as usize + range.width_offset as usize - block_index * BLOCK_SIZE_X);

        // This whole method is structured to call this function exactly once.
        // This is done to reduce code size.
        let block = process_block(*block);

        for y in range.rows.clone() {
            let row_start =
                (y - range.rows.start) as usize * stride + pixel_x * size_of::<OutPixel>();
            let row = &mut decoded[row_start..(row_start + block_w * size_of::<OutPixel>())];
            let row: &mut [OutPixel::Bytes] =
                cast::from_bytes_mut(row).expect("Invalid output buffer");
            debug_assert!(row.len() == block_w);

            for x in 0..block_w {
                row[x] = cast::IntoNeBytes::into_ne_bytes(
                    block[y as usize * BLOCK_SIZE_X + x + pixel_offset_x],
                );
            }
        }

        pixel_x += block_w;
    }
}

pub(crate) fn for_each_block_untyped<
    const BLOCK_SIZE_X: usize,
    const BLOCK_SIZE_Y: usize,
    const BYTES_PER_BLOCK: usize,
    OutPixel,
>(
    r: &mut dyn Read,
    image: &mut ImageViewMut,
    context: DecodeContext,
    native_color: ColorFormat,
    process_pixels: ProcessBlocksFn,
) -> Result<(), DecodingError> {
    fn inner(
        r: &mut dyn Read,
        image: &mut ImageViewMut,
        mut context: DecodeContext,
        block_size: (usize, usize),
        bytes_per_block: usize,
        native_color: ColorFormat,
        process_blocks: ProcessBlocksFn,
    ) -> Result<(), DecodingError> {
        let size = context.surface_size;

        // The basic idea here is to decode the image line by line. A line is a
        // sequence of encoded blocks that together describe BLOCK_SIZE_Y rows of
        // pixels in the final image.
        //
        // Since reading a bunch of small lines from disk is slow, we allocate one
        // large buffer to hold N lines at a time. The we process the lines in the
        // buffer and refill as needed.

        assert!(!size.is_empty());

        let (block_size_x, block_size_y) = block_size;
        let width_blocks = div_ceil(size.width, block_size_x as u32) as usize;
        let height_blocks = div_ceil(size.height, block_size_y as u32) as usize;

        let mut line_buffer =
            UntypedLineBuffer::new(width_blocks * bytes_per_block, height_blocks, &mut context)?;
        let mut conversion_buffer =
            ChannelConversionBuffer::new(native_color, image.color().channels);

        let row_pitch = image.row_pitch();

        let mut block_y = 0;
        while let Some(block_line) = line_buffer.next_line(r)? {
            // how many rows of pixels we'll decode
            // this is usually BLOCK_SIZE_Y, but might be less for the last block
            let pixel_rows = block_size_y.min(size.height as usize - block_y * block_size_y);

            let buf = image.get_row_range(block_y * block_size_y, pixel_rows);

            let range = PixelRange {
                width: size.width,
                width_offset: 0,
                rows: 0..pixel_rows as u8,
            };

            conversion_buffer.process_blocks(
                bytes_per_block,
                block_size_x as u32,
                block_line,
                buf,
                row_pitch,
                range,
                process_blocks,
            );

            block_y += 1;
        }
        Ok(())
    }

    debug_assert_eq!(image.color().precision, native_color.precision);
    debug_assert_eq!(native_color.bytes_per_pixel(), size_of::<OutPixel>() as u8);

    inner(
        r,
        image,
        context,
        (BLOCK_SIZE_X, BLOCK_SIZE_Y),
        BYTES_PER_BLOCK,
        native_color,
        process_pixels,
    )
}

#[allow(clippy::too_many_arguments)]
pub(crate) fn for_each_block_rect_untyped<
    const BLOCK_SIZE_X: usize,
    const BLOCK_SIZE_Y: usize,
    const BYTES_PER_BLOCK: usize,
>(
    r: &mut dyn ReadSeek,
    image: &mut ImageViewMut,
    offset: Offset,
    context: DecodeContext,
    native_color: ColorFormat,
    process_pixels: ProcessBlocksFn,
) -> Result<(), DecodingError> {
    #[allow(clippy::too_many_arguments)]
    fn inner(
        r: &mut dyn ReadSeek,
        image: &mut ImageViewMut,
        offset: Offset,
        mut context: DecodeContext,
        block_size: (usize, usize),
        bytes_per_block: usize,
        native_color: ColorFormat,
        process_blocks: ProcessBlocksFn,
    ) -> Result<(), DecodingError> {
        let surface_size = context.surface_size;
        let image_width = image.width();
        let image_height = image.height();

        // To make this algorithm easier to implement, we'll always read full
        // lines of blocks.

        let (block_size_x, block_size_y) = block_size;
        let blocks_per_line = div_ceil(surface_size.width, block_size_x as u32) as usize;

        // blocks before the block lines we want to read.
        let skip_block_lines_before = offset.y as usize / block_size_y;
        // blocks of the lines we want to read
        let block_lines_to_read = div_ceil(image_height + offset.y, block_size_y as u32) as usize
            - skip_block_lines_before;
        // blocks after the block lines we want to read
        let skip_block_lines_after = div_ceil(surface_size.height, block_size_y as u32) as usize
            - skip_block_lines_before
            - block_lines_to_read;

        // jump to the first line of blocks
        util::io_skip_exact(
            r,
            blocks_per_line as u64 * skip_block_lines_before as u64 * bytes_per_block as u64,
        )?;

        let mut line_buffer = UntypedLineBuffer::new(
            blocks_per_line * bytes_per_block,
            block_lines_to_read,
            &mut context,
        )?;
        let mut conversion_buffer =
            ChannelConversionBuffer::new(native_color, image.color.channels);

        // the range of blocks within a block line
        let block_range_start = offset.x as usize / block_size_x;
        let block_range_end = div_ceil(offset.x + image_width, block_size_x as u32) as usize;
        let block_range =
            (block_range_start * bytes_per_block)..(block_range_end * bytes_per_block);

        // re-calculated parts of the pixel range
        let width_offset = (offset.x % block_size_x as u32) as u8;

        let mut block_line_y = skip_block_lines_before;
        let mut pixel_row = 0;
        while let Some(block_line) = line_buffer.next_line(r)? {
            // ignore blocks not part of the rect
            let block_line = &block_line[block_range.clone()];

            let rel_row_start = offset.y as isize - (block_line_y * block_size_y) as isize;
            let rel_row_end =
                (offset.y + image_height) as isize - (block_line_y * block_size_y) as isize;
            debug_assert!(rel_row_start < block_size_y as isize);
            debug_assert!(rel_row_end > 0);

            let row_start = rel_row_start.clamp(0, block_size_y as isize) as u8;
            let row_end = rel_row_end.clamp(0, block_size_y as isize) as u8;
            let rows = row_start..row_end;

            let range = PixelRange {
                width: image_width,
                width_offset,
                rows: rows.clone(),
            };

            let row_pitch = image.row_pitch();
            let out = &mut image.data()[pixel_row * row_pitch..];

            conversion_buffer.process_blocks(
                bytes_per_block,
                block_size_x as u32,
                block_line,
                out,
                row_pitch,
                range,
                process_blocks,
            );

            block_line_y += 1;
            pixel_row += rows.len();
        }

        // jump to the end of the surface to put the reader into a known position
        util::io_skip_exact(
            r,
            blocks_per_line as u64 * skip_block_lines_after as u64 * bytes_per_block as u64,
        )?;

        Ok(())
    }

    debug_assert_eq!(image.color.precision, native_color.precision);

    inner(
        r,
        image,
        offset,
        context,
        (BLOCK_SIZE_X, BLOCK_SIZE_Y),
        BYTES_PER_BLOCK,
        native_color,
        process_pixels,
    )
}

struct ChannelConversionBuffer {
    buffer: [u32; Self::BUFFER_BYTES / 4],
    native_color: ColorFormat,
    target: Channels,
}
impl ChannelConversionBuffer {
    const BUFFER_BYTES: usize = 3072;
    fn new(native_color: ColorFormat, target: Channels) -> Self {
        Self {
            buffer: [0_u32; Self::BUFFER_BYTES / 4],
            native_color,
            target,
        }
    }

    fn process_pixels(&mut self, encoded: &[u8], out: &mut [u8], f: ProcessPixelsFn) {
        // fast path: no conversion needed
        if self.native_color.channels == self.target {
            f(encoded, out);
            return;
        }

        let out_bytes_per_pixel =
            ColorFormat::new(self.target, self.native_color.precision).bytes_per_pixel() as usize;
        let pixels = out.len() / out_bytes_per_pixel;
        let encoded_bytes_per_pixel = encoded.len() / pixels;
        debug_assert!(out_bytes_per_pixel % self.target.count() as usize == 0);
        let buffer_bytes_per_pixel = self.native_color.bytes_per_pixel() as usize;
        let buffer_pixels = Self::BUFFER_BYTES / buffer_bytes_per_pixel;

        let buffer = cast::as_bytes_mut(&mut self.buffer);

        for chunk_start in (0..pixels).step_by(buffer_pixels) {
            let chunk_end = (chunk_start + buffer_pixels).min(pixels);
            let chunk_size = chunk_end - chunk_start;

            let encoded_chunk = &encoded
                [chunk_start * encoded_bytes_per_pixel..chunk_end * encoded_bytes_per_pixel];
            let out_chunk =
                &mut out[chunk_start * out_bytes_per_pixel..chunk_end * out_bytes_per_pixel];
            let buffer_chunk = &mut buffer[..chunk_size * buffer_bytes_per_pixel];

            // decode into the temporary buffer
            f(encoded_chunk, buffer_chunk);

            // convert the channels into the output buffer
            convert_channels_for(self.native_color, self.target, buffer_chunk, out_chunk);
        }
    }

    #[allow(clippy::too_many_arguments)]
    fn process_blocks(
        &mut self,
        block_bytes: usize,
        block_width: u32,
        mut encoded_blocks: &[u8],
        mut out: &mut [u8],
        row_pitch: usize,
        mut range: PixelRange,
        f: ProcessBlocksFn,
    ) {
        // fast path: no conversion needed
        if self.native_color.channels == self.target {
            f(encoded_blocks, out, row_pitch, range);
            return;
        }

        let height = range.rows.len();
        debug_assert!(height > 0);
        let buffer_bytes_per_pixel = self.native_color.bytes_per_pixel() as usize;
        let buffer_size = Size::new(
            (Self::BUFFER_BYTES / (buffer_bytes_per_pixel * height)) as u32,
            height as u32,
        );
        debug_assert!(buffer_size.width >= block_width);
        let out_bytes_per_pixel =
            ColorFormat::new(self.target, self.native_color.precision).bytes_per_pixel() as usize;

        let buffer = cast::as_bytes_mut(&mut self.buffer);

        // To simplify the following code, start by handling the width offset, so that
        // the general case can assume `range.width_offset == 0`.
        if range.width_offset != 0 {
            let offset_width = (block_width - range.width_offset as u32).min(range.width);

            let buffer_stride = offset_width as usize * buffer_bytes_per_pixel;
            let buffer = &mut buffer[..buffer_stride * height];

            // decode into the temporary buffer
            f(
                &encoded_blocks[..block_bytes],
                buffer,
                buffer_stride,
                PixelRange {
                    width: offset_width,
                    width_offset: range.width_offset,
                    rows: range.rows.clone(),
                },
            );

            // convert the channels into the output buffer
            for y in 0..height {
                let buffer_row = &buffer[y * buffer_stride..(y + 1) * buffer_stride];
                let out_row = &mut out
                    [y * row_pitch..y * row_pitch + offset_width as usize * out_bytes_per_pixel];
                convert_channels_for(self.native_color, self.target, buffer_row, out_row);
            }

            // adjust inputs
            range.width_offset = 0;
            range.width -= offset_width;
            encoded_blocks = &encoded_blocks[block_bytes..];
            out = &mut out[offset_width as usize * out_bytes_per_pixel..];
        }

        debug_assert!(range.width_offset == 0);
        let preferred_chunk_size = round_down_to_multiple(buffer_size.width, block_width);
        for chunk_start in (0..range.width).step_by(preferred_chunk_size as usize) {
            let chunk_end = (chunk_start + preferred_chunk_size).min(range.width);
            let chunk_size = chunk_end - chunk_start;

            let block_offset = (chunk_start / block_width) as usize;
            let block_count = div_ceil(chunk_size, block_width) as usize;

            let encoded_chunk = &encoded_blocks
                [block_offset * block_bytes..(block_offset + block_count) * block_bytes];
            let out_chunk = &mut out[chunk_start as usize * out_bytes_per_pixel..];

            let buffer_stride = chunk_size as usize * buffer_bytes_per_pixel;
            let buffer_chunk = &mut buffer[..buffer_stride * height];

            // decode into the temporary buffer
            f(
                encoded_chunk,
                buffer_chunk,
                buffer_stride,
                PixelRange {
                    width: chunk_size,
                    width_offset: 0,
                    rows: range.rows.clone(),
                },
            );

            // convert the channels into the output buffer
            for y in 0..height {
                let buffer_row = &buffer_chunk[y * buffer_stride..(y + 1) * buffer_stride];
                let out_row = &mut out_chunk
                    [y * row_pitch..y * row_pitch + chunk_size as usize * out_bytes_per_pixel];
                convert_channels_for(self.native_color, self.target, buffer_row, out_row);
            }
        }
    }

    #[allow(clippy::too_many_arguments)]
    fn process_bi_planar(
        &mut self,
        info: BiPlaneInfo,
        mut plane1: &[u8],
        mut plane2: &[u8],
        mut out: &mut [u8],
        mut range: PlaneRange,
        f: ProcessBiPlanarFn,
    ) {
        // fast path: no conversion needed
        if self.native_color.channels == self.target {
            f(plane1, plane2, out, range);
            return;
        }

        let out_bytes_per_pixel =
            ColorFormat::new(self.target, self.native_color.precision).bytes_per_pixel() as usize;
        let plane1_bytes_per_pixel = info.plane1_element_size as usize;

        debug_assert_eq!(range.width as usize * out_bytes_per_pixel, out.len());
        debug_assert_eq!(plane1.len(), range.width as usize * plane1_bytes_per_pixel);
        debug_assert_eq!(
            plane2.len(),
            div_ceil(range.offset + range.width, info.sub_sampling.0 as u32) as usize
                * info.plane2_element_size as usize
        );

        let buffer_bytes_per_pixel = self.native_color.bytes_per_pixel() as usize;
        let buffer_pixels = Self::BUFFER_BYTES / buffer_bytes_per_pixel;
        let buffer = cast::as_bytes_mut(&mut self.buffer);

        // To simplify the following code, start by handling the width offset, so that
        // the general case can assume `range.offset == 0`.
        if range.offset != 0 {
            let offset_width = (info.sub_sampling.0 as u32 - range.offset).min(range.width);

            let plane1_chunk = &plane1[..offset_width as usize * plane1_bytes_per_pixel];
            let plane2_chunk = &plane2[..info.plane2_element_size as usize];
            let buffer_chunk = &mut buffer[..offset_width as usize * buffer_bytes_per_pixel];
            let out_chunk = &mut out[..offset_width as usize * out_bytes_per_pixel];

            // decode into the temporary buffer
            f(
                plane1_chunk,
                plane2_chunk,
                buffer_chunk,
                PlaneRange {
                    offset: range.offset,
                    width: offset_width,
                    y: range.y,
                },
            );

            // convert the channels into the output buffer
            convert_channels_for(self.native_color, self.target, buffer_chunk, out_chunk);

            // adjust inputs
            range.offset = 0;
            range.width -= offset_width;
            plane1 = &plane1[offset_width as usize * plane1_bytes_per_pixel..];
            plane2 = &plane2[info.plane2_element_size as usize..];
            out = &mut out[offset_width as usize * out_bytes_per_pixel..];
        }

        debug_assert!(range.offset == 0);
        let preferred_chunk_size =
            round_down_to_multiple(buffer_pixels, info.sub_sampling.0 as usize);
        for chunk_start in (0..range.width as usize).step_by(preferred_chunk_size) {
            let chunk_end = (chunk_start + preferred_chunk_size).min(range.width as usize);
            let chunk_size = chunk_end - chunk_start;

            let plane2_start = chunk_start / info.sub_sampling.0 as usize;
            let plane2_end = div_ceil(chunk_end, info.sub_sampling.0 as usize);

            let plane1_chunk =
                &plane1[chunk_start * plane1_bytes_per_pixel..chunk_end * plane1_bytes_per_pixel];
            let plane2_chunk = &plane2[plane2_start * info.plane2_element_size as usize
                ..plane2_end * info.plane2_element_size as usize];
            let buffer_chunk = &mut buffer[..chunk_size * buffer_bytes_per_pixel];
            let out_chunk =
                &mut out[chunk_start * out_bytes_per_pixel..chunk_end * out_bytes_per_pixel];

            // decode into the temporary buffer
            f(
                plane1_chunk,
                plane2_chunk,
                buffer_chunk,
                PlaneRange {
                    offset: 0,
                    width: chunk_size as u32,
                    y: range.y,
                },
            );

            // convert the channels into the output buffer
            convert_channels_for(self.native_color, self.target, buffer_chunk, out_chunk);
        }
    }
}

/// A buffer holding raw encoded lines of pixels straight from the reader.
struct UntypedLineBuffer {
    buf: Box<[u8]>,
    buf_filled: usize,
    bytes_per_line: usize,
    /// How many lines are still left to read from disk
    lines_on_disk: usize,
    /// The index at which the current line starts in the buffer.
    ///
    /// If `>= buffer.len()`, the buffer is empty and needs to be refilled.
    current_line_start: usize,
}
impl UntypedLineBuffer {
    fn new(
        bytes_per_line: usize,
        height: usize,
        context: &mut DecodeContext,
    ) -> Result<Self, DecodingError> {
        const TARGET_BUFFER_SIZE: usize = 64 * 1024; // 64 KB

        let lines_in_buffer = (TARGET_BUFFER_SIZE / bytes_per_line).clamp(1, height);
        let buf_len = lines_in_buffer * bytes_per_line;
        let buf = context.alloc(buf_len)?;

        Ok(Self {
            buf,
            buf_filled: 0,
            bytes_per_line,
            lines_on_disk: height,
            current_line_start: buf_len,
        })
    }

    // CURSE YOU, lack of trait up-casting
    fn next_line<R: Read + ?Sized>(&mut self, r: &mut R) -> Result<Option<&[u8]>, DecodingError> {
        if self.current_line_start >= self.buf_filled {
            if self.lines_on_disk == 0 {
                // all lines have been read
                return Ok(None);
            }

            // refill the buffer
            let lines_to_read = (self.buf.len() / self.bytes_per_line).min(self.lines_on_disk);
            self.lines_on_disk -= lines_to_read;
            self.buf_filled = lines_to_read * self.bytes_per_line;
            r.read_exact(&mut self.buf[..self.buf_filled])?;
            self.current_line_start = 0;
        }

        // get a line from the buffer
        let line_end = self.current_line_start + self.bytes_per_line;
        let line = &self.buf[self.current_line_start..line_end];
        self.current_line_start = line_end;
        Ok(Some(line))
    }
}

pub(crate) struct PlaneRange {
    pub offset: u32,
    pub width: u32,
    pub y: u8,
}
pub(crate) type ProcessBiPlanarFn =
    fn(plane1: &[u8], plane2: &[u8], decoded: &mut [u8], range: PlaneRange);

/// A helper function for implementing [`ProcessPixelsFn`]s.
#[inline]
pub(crate) fn process_bi_planar_helper<
    const SUB_SAMPLING_X: usize,
    Plane1: cast::FromLeBytes + Copy + Default,
    Plane2: cast::FromLeBytes,
    OutPixel: cast::IntoNeBytes + Copy,
>(
    plane1: &[u8],
    plane2: &[u8],
    decoded: &mut [u8],
    mut range: PlaneRange,
    f: impl Fn([Plane1; SUB_SAMPLING_X], Plane2, u8) -> [OutPixel; SUB_SAMPLING_X],
) {
    // group bytes into chunks
    let mut plane1: &[Plane1::Bytes] = cast::from_bytes(plane1).expect("Invalid plane1 buffer");
    let mut plane2: &[Plane2::Bytes] = cast::from_bytes(plane2).expect("Invalid plane2 buffer");
    let mut decoded: &mut [OutPixel::Bytes] =
        cast::from_bytes_mut(decoded).expect("Invalid output buffer");

    // handle offset
    if range.offset > 0 {
        debug_assert!(range.offset < SUB_SAMPLING_X as u32);
        let w = (SUB_SAMPLING_X - range.offset as usize).min(range.width as usize);

        let mut plane1_items = [Plane1::default(); SUB_SAMPLING_X];
        for x in 0..w {
            plane1_items[x] = Plane1::from_le_bytes(plane1[x]);
        }
        let plane2_item = Plane2::from_le_bytes(plane2[0]);

        let out = f(plane1_items, plane2_item, range.y);
        for x in 0..w {
            decoded[x] = cast::IntoNeBytes::into_ne_bytes(out[x]);
        }

        // adjust inputs
        range.offset = 0;
        range.width -= w as u32;
        plane1 = &plane1[w..];
        plane2 = &plane2[1..];
        decoded = &mut decoded[w..];
    }

    // full macro pixels
    let full = range.width as usize / SUB_SAMPLING_X;
    let full_w = full * SUB_SAMPLING_X;
    let plane1_full: &[[Plane1::Bytes; SUB_SAMPLING_X]] =
        cast::as_array_chunks(&plane1[..full_w]).expect("Invalid plane1 buffer");
    let plane2_full: &[Plane2::Bytes] = &plane2[..full];
    let decoded_full: &mut [[OutPixel::Bytes; SUB_SAMPLING_X]] =
        cast::as_array_chunks_mut(&mut decoded[..full * SUB_SAMPLING_X])
            .expect("Invalid output buffer");

    for x in 0..full {
        let plane1_items = plane1_full[x].map(Plane1::from_le_bytes);
        let plane2_item = Plane2::from_le_bytes(plane2_full[x]);
        let out = f(plane1_items, plane2_item, range.y);
        decoded_full[x] = out.map(cast::IntoNeBytes::into_ne_bytes);
    }

    // rest
    let rest_w = range.width as usize - full * SUB_SAMPLING_X;
    if rest_w > 0 {
        let mut plane1_items = [Plane1::default(); SUB_SAMPLING_X];
        for x in 0..rest_w {
            plane1_items[x] = Plane1::from_le_bytes(plane1[full_w + x]);
        }
        let plane2_item = Plane2::from_le_bytes(plane2[full]);

        let out = f(plane1_items, plane2_item, range.y);
        for x in 0..rest_w {
            decoded[full_w + x] = cast::IntoNeBytes::into_ne_bytes(out[x]);
        }
    }
}
#[derive(Debug, Clone, Copy)]
pub(crate) struct BiPlaneInfo {
    pub plane1_element_size: u8,
    pub plane2_element_size: u8,
    /// The sub-sampling of plane2.
    pub sub_sampling: (u8, u8),
}
pub(crate) fn for_each_bi_planar(
    r: &mut dyn Read,
    image: &mut ImageViewMut,
    mut context: DecodeContext,
    native_color: ColorFormat,
    info: BiPlaneInfo,
    process_bi_planar: ProcessBiPlanarFn,
) -> Result<(), DecodingError> {
    let size = context.surface_size;
    debug_assert_eq!(image.color().precision, native_color.precision);

    // Step 1: Read the entirety of plane 1
    let plain1_bytes_per_line = size.width as usize * info.plane1_element_size as usize;
    let plane1 = context.alloc_read(plain1_bytes_per_line as u64 * size.height as u64, r)?;

    // Step 2: Go through plane 2
    let uv_width = div_ceil(size.width, info.sub_sampling.0 as u32) as usize;
    let uv_lines = util::div_ceil(size.height, info.sub_sampling.1 as u32) as usize;
    let uv_bytes_per_line = uv_width * info.plane2_element_size as usize;

    let mut line_buffer = UntypedLineBuffer::new(uv_bytes_per_line, uv_lines, &mut context)?;
    let mut conversion_buffer = ChannelConversionBuffer::new(native_color, image.color().channels);

    let mut y: usize = 0;
    while let Some(uv_line) = line_buffer.next_line(r)? {
        debug_assert!(y < size.height as usize);

        for y_offset in 0..info.sub_sampling.1 {
            if y >= size.height as usize {
                break;
            }

            let plane1_line = &plane1[y * plain1_bytes_per_line..(y + 1) * plain1_bytes_per_line];
            let out_line = image.get_row(y);

            conversion_buffer.process_bi_planar(
                info,
                plane1_line,
                uv_line,
                out_line,
                PlaneRange {
                    offset: 0,
                    width: size.width,
                    y: y_offset,
                },
                process_bi_planar,
            );

            y += 1;
        }
    }

    Ok(())
}
pub(crate) fn for_each_bi_planar_rect(
    r: &mut dyn ReadSeek,
    image: &mut ImageViewMut,
    offset: Offset,
    mut context: DecodeContext,
    native_color: ColorFormat,
    info: BiPlaneInfo,
    process_bi_planar: ProcessBiPlanarFn,
) -> Result<(), DecodingError> {
    let surface_size = context.surface_size;
    let image_width = image.width();
    let image_height = image.height();

    debug_assert_eq!(image.color().precision, native_color.precision);

    // Step 1: Read the entirety of plane 1
<<<<<<< HEAD
    let plain1_bytes_per_line = size.width as usize * info.plane1_element_size as usize;
    util::io_skip_exact(r, plain1_bytes_per_line as u64 * rect.y as u64)?;
    let plane1 = context.alloc_read(plain1_bytes_per_line as u64 * rect.height as u64, r)?;
=======
    let plain1_bytes_per_line = surface_size.width as usize * info.plane1_element_size as usize;
    util::io_skip_exact(r, plain1_bytes_per_line as u64 * offset.y as u64)?;
    let plane1_bytes = plain1_bytes_per_line * image_height as usize;
    let mut plane1 = context.alloc_capacity(plane1_bytes)?;
    read_exact_into(r, &mut plane1, plane1_bytes)?;
>>>>>>> 71402965
    util::io_skip_exact(
        r,
        plain1_bytes_per_line as u64 * (surface_size.height - offset.y - image_height) as u64,
    )?;

    // Step 2: Go through plane 2
    let uv_before = offset.y as usize / info.sub_sampling.1 as usize;
    let uv_after = div_ceil(surface_size.height as usize, info.sub_sampling.1 as usize)
        - div_ceil(
            (offset.y + image_height) as usize,
            info.sub_sampling.1 as usize,
        );
    let uv_width = div_ceil(surface_size.width, info.sub_sampling.0 as u32) as usize;
    let uv_lines = util::div_ceil(surface_size.height as usize, info.sub_sampling.1 as usize)
        - uv_before
        - uv_after;
    let uv_bytes_per_line = uv_width * info.plane2_element_size as usize;

    util::io_skip_exact(r, uv_before as u64 * uv_bytes_per_line as u64)?;

    let mut line_buffer = UntypedLineBuffer::new(uv_bytes_per_line, uv_lines, &mut context)?;
    let mut conversion_buffer = ChannelConversionBuffer::new(native_color, image.color().channels);

    let mut y: usize = uv_before * info.sub_sampling.1 as usize;
    while let Some(uv_line) = line_buffer.next_line(r)? {
        debug_assert!(y < (offset.y + image_height) as usize);

        for y_offset in 0..info.sub_sampling.1 {
            if y < offset.y as usize {
                y += 1;
                continue;
            }
            if y >= (offset.y + image_height) as usize {
                break;
            }

            let plane1_start = (y - offset.y as usize) * plain1_bytes_per_line
                + offset.x as usize * info.plane1_element_size as usize;
            let plane1_line = &plane1[plane1_start
                ..plane1_start + image_width as usize * info.plane1_element_size as usize];

            let out_line = image.get_row(y - offset.y as usize);

            let uv_start = offset.x as usize / info.sub_sampling.0 as usize
                * info.plane2_element_size as usize;
            let uv_end = div_ceil(
                (offset.x + image_width) as usize,
                info.sub_sampling.0 as usize,
            ) * info.plane2_element_size as usize;
            let uv_line = &uv_line[uv_start..uv_end];

            let offset = offset.x % info.sub_sampling.0 as u32;

            conversion_buffer.process_bi_planar(
                info,
                plane1_line,
                uv_line,
                out_line,
                PlaneRange {
                    offset,
                    width: image_width,
                    y: y_offset,
                },
                process_bi_planar,
            );

            y += 1;
        }
    }

    util::io_skip_exact(r, uv_after as u64 * uv_bytes_per_line as u64)?;

    Ok(())
<<<<<<< HEAD
=======
}

fn read_exact_into<R: Read + ?Sized>(
    r: &mut R,
    buf: &mut Vec<u8>,
    count: usize,
) -> Result<(), std::io::Error> {
    buf.clear();
    buf.reserve(count);

    let take = count as u64;
    let copied = std::io::copy(&mut r.take(take), buf)?;
    if copied < take {
        return Err(std::io::Error::new(
            std::io::ErrorKind::UnexpectedEof,
            "Failed to read enough bytes",
        ));
    }

    Ok(())
}

pub(crate) fn read_exact_image<R: Read + ?Sized>(
    r: &mut R,
    image: &mut ImageViewMut,
) -> Result<(), std::io::Error> {
    if image.is_contiguous() {
        // we can read everything in one go
        r.read_exact(image.data())
    } else {
        // read row by row
        for row in image.rows_mut() {
            r.read_exact(row)?;
        }
        Ok(())
    }
}

pub(crate) fn for_each_slice(image: &mut ImageViewMut, mut f: impl FnMut(&mut [u8])) {
    if image.is_contiguous() {
        f(image.data())
    } else {
        image.rows_mut().for_each(f);
    }
>>>>>>> 71402965
}<|MERGE_RESOLUTION|>--- conflicted
+++ resolved
@@ -1166,17 +1166,9 @@
     debug_assert_eq!(image.color().precision, native_color.precision);
 
     // Step 1: Read the entirety of plane 1
-<<<<<<< HEAD
-    let plain1_bytes_per_line = size.width as usize * info.plane1_element_size as usize;
-    util::io_skip_exact(r, plain1_bytes_per_line as u64 * rect.y as u64)?;
-    let plane1 = context.alloc_read(plain1_bytes_per_line as u64 * rect.height as u64, r)?;
-=======
     let plain1_bytes_per_line = surface_size.width as usize * info.plane1_element_size as usize;
     util::io_skip_exact(r, plain1_bytes_per_line as u64 * offset.y as u64)?;
-    let plane1_bytes = plain1_bytes_per_line * image_height as usize;
-    let mut plane1 = context.alloc_capacity(plane1_bytes)?;
-    read_exact_into(r, &mut plane1, plane1_bytes)?;
->>>>>>> 71402965
+    let plane1 = context.alloc_read(plain1_bytes_per_line as u64 * image_height as u64, r)?;
     util::io_skip_exact(
         r,
         plain1_bytes_per_line as u64 * (surface_size.height - offset.y - image_height) as u64,
@@ -1250,28 +1242,6 @@
     util::io_skip_exact(r, uv_after as u64 * uv_bytes_per_line as u64)?;
 
     Ok(())
-<<<<<<< HEAD
-=======
-}
-
-fn read_exact_into<R: Read + ?Sized>(
-    r: &mut R,
-    buf: &mut Vec<u8>,
-    count: usize,
-) -> Result<(), std::io::Error> {
-    buf.clear();
-    buf.reserve(count);
-
-    let take = count as u64;
-    let copied = std::io::copy(&mut r.take(take), buf)?;
-    if copied < take {
-        return Err(std::io::Error::new(
-            std::io::ErrorKind::UnexpectedEof,
-            "Failed to read enough bytes",
-        ));
-    }
-
-    Ok(())
 }
 
 pub(crate) fn read_exact_image<R: Read + ?Sized>(
@@ -1296,5 +1266,4 @@
     } else {
         image.rows_mut().for_each(f);
     }
->>>>>>> 71402965
 }