use std::io::Write;

use crate::{
    encode,
    header::Header,
    iter::{SurfaceInfo, SurfaceIterator},
    resize::{Aligner, ResizeState},
    ColorFormat, DataLayout, EncodeOptions, EncodingError, Format, ImageView, Progress,
    ProgressRange, Size,
};

/// An encoder for DDS files.
///
/// See [crate-level documentation](crate) for usage examples.
pub struct Encoder<W> {
    // internal state
    writer: W,
    format: Format,
    layout: DataLayout,
    iter: SurfaceIterator,

    /// The encoding options used to encode surfaces.
    ///
    /// Default: `EncodeOptions::default()`
    pub encoding: EncodeOptions,
    /// Options regarding automatic mipmap generation.
    ///
    /// Set `self.mipmaps.generate = true` to enable automatic mipmap generation.
    ///
    /// Default: `MipmapOptions::default()`
    pub mipmaps: MipmapOptions,

    // internal cache for resizing
    resize: Option<Box<(Aligner, ResizeState)>>,
}
impl<W> Encoder<W> {
    /// Creates a new encoder and immediately writes the header to the writer.
    ///
    /// The format and header and given separately, because certain older and
    /// non-standard formats cannot be detected from the header alone. I.e.
    /// `BC3_UNORM` and `BC3_UNORM_NORMAL` have the same header. If you are
    /// only using commonly-used formats, you can use [`Format::from_header`]
    /// to detect the format.
    ///
    /// If the given format does not support encoding,
    /// [`EncodingError::UnsupportedFormat`] is returned.
    pub fn new(mut writer: W, format: Format, header: &Header) -> Result<Self, EncodingError>
    where
        W: Write,
    {
        if format.encoding_support().is_none() {
            return Err(EncodingError::UnsupportedFormat(format));
        }

        let layout = DataLayout::from_header_with(header, format.into())?;

        header.write(&mut writer)?;

        Ok(Self {
            writer,
            format,
            layout,
            iter: SurfaceIterator::new(layout),
            encoding: EncodeOptions::default(),
            mipmaps: MipmapOptions::default(),
            resize: None,
        })
    }

    /// The format of the pixel data.
    pub fn format(&self) -> Format {
        self.format
    }
    /// The layout of the data section.
    pub fn layout(&self) -> DataLayout {
        self.layout
    }

    /// The size of the level 0 object.
    ///
    /// For single textures and texture arrays, this will return the size of the
    /// texture (mipmap level 0). For cube maps, this will return the size of
    /// the individual faces (mipmap level 0). For volume textures, this will
    /// return the size of the first depth slice (mipmap level 0).
    pub fn main_size(&self) -> Size {
        self.layout.main_size()
    }
    /// The native color of the DDS file.
    ///
    /// See [`Format::precision`] for more information about the precision of
    /// the color format.
    pub fn native_color(&self) -> ColorFormat {
        self.format().color()
    }

    /// Writes the next surface.
    ///
    /// The next surface is determined by the data layout of the DDS file. For
    /// volume textures, this function will write the next depth slice.
    ///
    /// See [`Self::surface_info`] for more information about the surface.
    ///
    /// If [`self.mipmaps.generate`](MipmapOptions::generate) is set to `true`
    /// and the header specifies mipmaps, this function will automatically
    /// generate mipmaps for the surface. The only exception is volume depth
    /// slices, which are not supported for mipmap generation.
    pub fn write_surface(&mut self, image: ImageView) -> Result<(), EncodingError>
    where
        W: Write,
    {
        let mut progress = Progress::none();
        self.write_surface_impl(image, &mut progress)
    }

    /// Writes the next surface with progress.
    ///
    /// Behaves like [`Self::write_surface`], but also reports progress.
    /// Single-threaded progress reporter may cause negatively impact performance.
    pub fn write_surface_with_progress(
        &mut self,
        image: ImageView,
        progress: &mut Progress,
    ) -> Result<(), EncodingError>
    where
        W: Write,
    {
        self.write_surface_impl(image, progress)
    }

    fn write_surface_impl(
        &mut self,
        image: ImageView,
        progress: &mut Progress,
    ) -> Result<(), EncodingError>
    where
        W: Write,
    {
        // Get information about the current surface.
        let current = self.iter.current().ok_or(EncodingError::TooManySurfaces)?;
        if current.size() != image.size() {
            return Err(EncodingError::UnexpectedSurfaceSize);
        }

        // Figure out how many mipmaps we'll generate ahead of time.
        let generated_mipmaps = if self.mipmaps.generate {
            let total_mipmaps = match &self.layout {
                DataLayout::Texture(texture) => texture.mipmaps(),
                DataLayout::Volume(_) => 0, // volumes aren't supported
                DataLayout::TextureArray(texture_array) => texture_array.mipmaps(),
            };
            total_mipmaps.saturating_sub(current.mipmap_level + 1)
        } else {
            0
        };

        let get_level_progress_range = move |level: u8| -> ProgressRange {
            if generated_mipmaps == 0 {
                ProgressRange::FULL
            } else {
                // This is how much progress the main surface accounts for.
                // I determined this value experimentally, so that 50% progress
                // roughly aligns with 50% execution time.
                let main_surface = 0.6_f32; // 60%
                let start = 1.0 - (1.0 - main_surface).powi(level as i32);
                let end = 1.0 - (1.0 - main_surface).powi(level as i32 + 1);
                ProgressRange::from_to(start, end)
            }
        };

        // write the main surface
        encode(
            &mut self.writer,
            image,
            self.format,
            Some(&mut progress.sub_range(get_level_progress_range(0))),
            &self.encoding,
        )?;
        self.iter.advance();

        if generated_mipmaps > 0 {
            progress.check_cancelled()?;

            let (align, resize) = Self::get_or_init(&mut self.resize);
            let src = align.align(image);

            let mut count = 0;
            while let Some(current) = self.iter.current() {
                if !current.is_mipmap() {
                    debug_assert!(count > 0);
                    break;
                }

                count += 1;
                progress.check_cancelled()?;

                let mipmap_size = current.size();
                let mip_data = resize.resize(
                    &src,
                    mipmap_size,
                    self.mipmaps.resize_straight_alpha,
                    self.mipmaps.resize_filter,
                );
                let mip =
                    ImageView::new(mip_data, mipmap_size, image.color).expect("invalid mipmap");

                encode(
                    &mut self.writer,
                    mip,
                    self.format,
                    Some(&mut progress.sub_range(get_level_progress_range(count))),
                    &self.encoding,
                )?;
                self.iter.advance();
            }
        }

        // report 100% progress
        progress.checked_report(1.0)?;

        Ok(())
    }

    fn get_or_init(
        resize: &mut Option<Box<(Aligner, ResizeState)>>,
    ) -> &mut (Aligner, ResizeState) {
        if resize.is_none() {
            *resize = Some(Box::new((Aligner::new(), ResizeState::new())));
        }
        resize.as_mut().unwrap()
    }

    /// Returns information about the surface about to be written.
    ///
    /// The returned value only valid until the next call to
    /// [`Self::write_surface`] or [`Self::write_surface_with_progress`].
    ///
    /// If there are no more surfaces, `None` is returned.
    ///
    /// Use [`Self::is_done`] instead of checking for `None` to determine if the
    /// encoder is done writing.
    pub fn surface_info(&self) -> Option<SurfaceInfo<'_>> {
        self.iter.current()
    }
    /// Returns whether all surfaces that have been written.
    ///
    /// If `true` is returned, then attempting to write more surfaces will
    /// always result in an error.
    ///
    /// See [`Self::write_surface`] for more information about writing surfaces
    /// and [`Self::surface_info`] for more information about the current
    /// surface.
    pub fn is_done(&self) -> bool {
        self.iter.current().is_none()
    }
    /// Checks that the encoder is done writing and flushes the writer.
    ///
    /// Instead of dropping the encoder, this method should be used to ensure
    /// that (1) the DDS file is valid and (2) all data is written to the
    /// writer.
    ///
    /// If you need the writer after this call, use [`Self::into_writer`].
    ///
    /// This will return [`EncodingError::MissingSurfaces`] if some surfaces are
    /// yet to be written. See [`Self::is_done`].
    pub fn finish(mut self) -> Result<(), EncodingError>
    where
        W: Write,
    {
        if !self.is_done() {
            return Err(EncodingError::MissingSurfaces);
        }
        self.writer.flush()?;
        Ok(())
    }
    /// Returns the underlying writer.
    ///
    /// Using this method may result in the creation of invalid DDS files if
    /// the encoder is not done yet. See [`Self::is_done`].
    ///
    /// Preferably, use [`Self::finish`] to ensure that the DDS file is valid.
    pub fn into_writer(self) -> W {
        self.writer
    }
}

<<<<<<< HEAD
#[derive(Debug, Clone, Copy, PartialEq, Eq, Default)]
=======
/// The filter to use when resizing images for mipmap generation.
///
/// ## See also
///
/// - [`MipmapOptions::resize_filter`]
#[derive(Debug, Clone, Copy, Default)]
>>>>>>> be395b6f
pub enum ResizeFilter {
    /// Nearest neighbor interpolation (=point filtering).
    Nearest,
    /// Box (also called area or binning).
    ///
    /// This is the default filter, because it produces mipmaps that are
    /// generally free of artifacts and sharp (without being over sharpened).
    #[default]
    Box,
    /// Triangle filtering (=linear interpolation).
    Triangle,
    /// Mitchell interpolation.
    Mitchell,
    /// Lanczos interpolation with a radius of 3.
    Lanczos3,
}

/// Options for automatic mipmap generation in [`Encoder`].
#[derive(Debug, Clone, Copy)]
pub struct MipmapOptions {
    /// Whether to generate mipmaps for the texture.
    ///
    /// Since the encoder knows exactly how many mipmaps are needed, it will
    /// generate all mipmaps until the next level 0 object or EOF.
    ///
    /// Note: Generating mipmaps for volume depth slices is not supported. This
    /// will **NOT** result in an error. Instead, the encoder will silently
    /// ignore the option and assume mipmap generation is disabled.
    ///
    /// Default: `false`
    pub generate: bool,
    /// Whether the alpha channel (if any) is straight alpha transparency.
    ///
    /// This is important when generating mipmaps. Resizing RGBA with straight
    /// alpha requires that the alpha channel is premultiplied into the color
    /// channels before resizing and then un-premultiplied after resizing. This
    /// is necessary to avoid color bleeding.
    ///
    /// If the alpha channel is premultiplied alpha transparency or custom
    /// (e.g. like in channel-packed textures), this option should be set to
    /// `false`.
    ///
    /// If this option is set to `false`, all channels will be resized
    /// independently of each other. If set to `true`, the alpha channel will
    /// be interpreted as straight alpha transparency and handled accordingly.
    ///
    /// Default: `true`
    pub resize_straight_alpha: bool,
    /// The filter to use when resizing the texture to generate mipmaps.
    ///
    /// Default: [`ResizeFilter::Box`]
    pub resize_filter: ResizeFilter,
}
impl Default for MipmapOptions {
    fn default() -> Self {
        Self {
            generate: false,
            resize_straight_alpha: true,
            resize_filter: ResizeFilter::Box,
        }
    }
}<|MERGE_RESOLUTION|>--- conflicted
+++ resolved
@@ -283,16 +283,12 @@
     }
 }
 
-<<<<<<< HEAD
-#[derive(Debug, Clone, Copy, PartialEq, Eq, Default)]
-=======
 /// The filter to use when resizing images for mipmap generation.
 ///
 /// ## See also
 ///
 /// - [`MipmapOptions::resize_filter`]
-#[derive(Debug, Clone, Copy, Default)]
->>>>>>> be395b6f
+#[derive(Debug, Clone, Copy, PartialEq, Eq, Default)]
 pub enum ResizeFilter {
     /// Nearest neighbor interpolation (=point filtering).
     Nearest,
