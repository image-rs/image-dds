--- conflicted
+++ resolved
@@ -290,25 +290,6 @@
     let image_f32: Image<f32> = Image::random(Size::new(2048, 2048), Rgba);
     let format = Format::R8G8B8A8_UNORM;
 
-<<<<<<< HEAD
-    c.bench_function("generate mipmaps", |b| {
-        let mut output: Vec<u8> = Vec::with_capacity(image.size.pixels() as usize * 16);
-
-        b.iter(|| {
-            output.truncate(0);
-
-            let image = black_box(&image);
-
-            let mut encoder =
-                Encoder::new_image(black_box(&mut output), image.size, format, false).unwrap();
-            encoder.mipmaps.generate = true; // enable mipmap generation for this test
-            let result = encoder.write_surface(black_box(image.view()));
-            black_box(result).unwrap();
-            black_box(encoder.finish()).unwrap();
-            assert!(!black_box(&output).is_empty());
-        });
-    });
-=======
     for image in [image_u8.view(), image_f32.view()] {
         for filter in [
             ResizeFilter::Box,
@@ -333,10 +314,9 @@
 
                     let image = black_box(image);
 
-                    let header =
-                        Header::new_image(image.width(), image.height(), format).with_mipmaps();
                     let mut encoder =
-                        Encoder::new(black_box(&mut output), format, &header).unwrap();
+                        Encoder::new_image(black_box(&mut output), image.size(), format, true)
+                            .unwrap();
                     encoder.mipmaps.generate = true; // enable mipmap generation for this test
                     encoder.mipmaps.resize_filter = filter;
                     let result = encoder.write_surface(image);
@@ -347,7 +327,6 @@
             });
         }
     }
->>>>>>> 33e7f956
 }
 
 criterion_group!(
